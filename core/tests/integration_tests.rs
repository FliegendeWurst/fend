--- conflicted
+++ resolved
@@ -4386,7 +4386,6 @@
     test_eval_simple("1 yard lb to hex to kg m to 3sf", "approx. 0.6a2 kg m");
 }
 
-<<<<<<< HEAD
 #[test]
 fn empty_array() {
     expect_error("[]", None);
@@ -4520,10 +4519,10 @@
 #[test]
 fn negate_nested_arrays_different_lengths_with_negatives_2() {
     test_eval("-[[-1], [1, -2]]", "[[1], [-1, 2]]");
-=======
+}
+
 #[ignore]
 #[test]
 fn convert_to_billion() {
     test_eval("1000000000 to billion", "1 billion");
->>>>>>> a8d89ead
 }
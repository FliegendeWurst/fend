[package]
name = "fend-wasm"
version = "0.1.14"
authors = ["printfn <printfn@users.noreply.github.com>"]
edition = "2018"
license = "MIT"
repository = "https://github.com/printfn/fend"
description = "Arbitrary-precision unit-aware calculator"

[lib]
crate-type = ["cdylib", "rlib"]

[features]
#default = ["console_error_panic_hook"]
default = []

[dependencies]
<<<<<<< HEAD
wasm-bindgen = "0.2.73"
js-sys = "0.3.51"
=======
wasm-bindgen = "0.2.74"
js-sys = "0.3.50"
>>>>>>> ff728cbe

# The `console_error_panic_hook` crate provides better debugging of panics by
# logging them with `console.error`. This is great for development, but requires
# all the `std::fmt` and `std::panicking` infrastructure, so isn't great for
# code size when deploying.
#console_error_panic_hook = { version = "0.1.6", optional = true }

# `wee_alloc` is a tiny allocator for wasm that is only ~1K in code size
# compared to the default allocator's ~10K. It is slower than the default
# allocator, however.
#
# Unfortunately, `wee_alloc` requires nightly Rust when targeting wasm for now.
#wee_alloc = { version = "0.4.5", optional = true }

# std::time is not available on wasm, so this library provides a replacement
instant = { version = "0.1.9", features = [ "wasm-bindgen" ] }

fend-core = { path = "../core" }

[dev-dependencies]
wasm-bindgen-test = "0.3.23"

[package.metadata.wasm-pack.profile.release]
wasm-opt = ["-Oz"]<|MERGE_RESOLUTION|>--- conflicted
+++ resolved
@@ -15,13 +15,8 @@
 default = []
 
 [dependencies]
-<<<<<<< HEAD
-wasm-bindgen = "0.2.73"
+wasm-bindgen = "0.2.74"
 js-sys = "0.3.51"
-=======
-wasm-bindgen = "0.2.74"
-js-sys = "0.3.50"
->>>>>>> ff728cbe
 
 # The `console_error_panic_hook` crate provides better debugging of panics by
 # logging them with `console.error`. This is great for development, but requires
